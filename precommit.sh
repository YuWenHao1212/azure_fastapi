#!/bin/bash

# Pre-commit Test Script - Compliant with CLAUDE.md v2.8.3
# 
# This script implements the 4-level testing strategy from CLAUDE.md.
# Currently includes keyword extraction tests as the foundation,
# with other endpoints to be added progressively during development.
#
# Usage: ./precommit.sh [options]
# Options:
#   --level-0: Prompt files only (YAML validation)
#   --level-1: + Code style checks (Ruff)
#   --level-2: + Unit tests (default)
#   --level-3: + Integration tests
#   --parallel: Run tests in parallel (Level 2-3)
#   --no-coverage: Skip coverage report

# Don't exit on error - we want to see all test results
# set -e

# Default settings
TEST_LEVEL=2
USE_PARALLEL=false
SKIP_COVERAGE=false

# Color codes
GREEN='\033[0;32m'
RED='\033[0;31m'
YELLOW='\033[1;33m'
BLUE='\033[0;34m'
NC='\033[0m' # No Color

# Parse arguments
SKIP_LOWER_LEVELS=false
for arg in "$@"; do
    case $arg in
        --level-0) TEST_LEVEL=0 ;;
        --level-1) TEST_LEVEL=1 ;;
        --level-2) TEST_LEVEL=2 ;;
        --level-3) TEST_LEVEL=3 ;;
        --level-4) 
            TEST_LEVEL=4
            SKIP_LOWER_LEVELS=true
            ;;
        --parallel) USE_PARALLEL=true ;;
        --no-coverage) SKIP_COVERAGE=true ;;
        *)
            echo "Unknown option: $arg"
            echo "Usage: $0 [--level-0|--level-1|--level-2|--level-3|--level-4] [--parallel] [--no-coverage]"
            echo ""
            echo "Note: --level-4 runs ONLY Azure Functions test (skips levels 0-3)"
            exit 1
            ;;
    esac
done

# Header
if [ "$SKIP_LOWER_LEVELS" = true ]; then
    echo "🚀 Azure Functions Local Test Only (Level 4)"
else
    echo "🚀 Pre-commit Tests (Level $TEST_LEVEL$([ "$USE_PARALLEL" = true ] && echo ", parallel")$([ "$SKIP_COVERAGE" = true ] && echo ", no coverage"))"
fi
echo "─────────────────────────────────────"

# Track results
PASSED=0
FAILED=0
START_TIME=$(date +%s)

# Function to run command and track result
run_test() {
    local description=$1
    local command=$2
    
    # Show progress indicator
    echo -n "  • $description... "
    
    if eval "$command" > /tmp/test_output.log 2>&1; then
        echo -e "${GREEN}✓${NC}"
        ((PASSED++))
    else
        echo -e "${RED}✗${NC}"
        echo -e "    ${RED}Error output:${NC}"
        cat /tmp/test_output.log | head -5
        ((FAILED++))
        # Don't exit - continue running other tests
    fi
}

# Function to check execution time
check_time() {
    local level=$1
    local max_seconds=$2
    local elapsed=$(($(date +%s) - START_TIME))
    
    if [ $elapsed -gt $max_seconds ]; then
        echo -e "${YELLOW}⚠️  Warning: Level $level took ${elapsed}s (expected < ${max_seconds}s)${NC}"
    fi
}

# Load environment variables
if [ -f ".env" ]; then
    echo "📄 Loading environment from .env"
<<<<<<< HEAD
    export $(grep -v '^#' .env | xargs)
=======
    # Safer method to load .env file
    while IFS='=' read -r key value; do
        # Skip comments and empty lines
        if [[ ! "$key" =~ ^[[:space:]]*# ]] && [[ -n "$key" ]]; then
            # Remove leading/trailing whitespace
            key=$(echo "$key" | xargs)
            value=$(echo "$value" | xargs)
            # Only export if key is valid
            if [[ "$key" =~ ^[A-Za-z_][A-Za-z0-9_]*$ ]]; then
                export "$key"="$value"
            fi
        fi
    done < .env
>>>>>>> 4b563ce8
    echo ""
fi

# ====================
# LEVEL 0: Prompt Files (< 5 seconds)
# ====================
if [ $TEST_LEVEL -ge 0 ] && [ "$SKIP_LOWER_LEVELS" = false ]; then
    echo -e "${BLUE}Level 0: Prompt Validation${NC}"
    
    LEVEL_START=$(date +%s)
    
    # Check prompt directory exists
    if [ -d "src/prompts/keyword_extraction" ]; then
        # Count and validate YAML files
        yaml_count=$(ls src/prompts/keyword_extraction/*.yaml 2>/dev/null | wc -l)
        echo -n "  • Validating $yaml_count prompt files... "
        
        # Validate all YAML files
        failed=0
        validated=0
        for yaml_file in src/prompts/keyword_extraction/*.yaml; do
            if [ -f "$yaml_file" ]; then
                if python -c "import yaml; yaml.safe_load(open('$yaml_file'))" >/dev/null 2>&1; then
                    ((validated++))
                else
                    failed=1
                    break
                fi
            fi
        done
        
        if [ $failed -eq 0 ] && [ $validated -eq $yaml_count ]; then
            echo -e "${GREEN}✓${NC} ($validated files)"
            PASSED=$((PASSED + validated))  # Count each file as a test
        else
            echo -e "${RED}✗${NC}"
            FAILED=$((FAILED + 1))
        fi
        
        # Check version naming convention
        run_test "Version naming convention" \
            "ls src/prompts/keyword_extraction/*.yaml | grep -E 'v[0-9]+\.[0-9]+\.[0-9]+(-[a-z]{2}(-[A-Z]{2})?)?\.yaml' > /dev/null"
    else
        echo -e "  ${RED}✗ Prompt directory not found${NC}"
        ((FAILED++))
    fi
    
    check_time 0 5
    echo ""
fi

# ====================
# LEVEL 1: Code Style (< 1 second)
# ====================
if [ $TEST_LEVEL -ge 1 ] && [ "$SKIP_LOWER_LEVELS" = false ]; then
    echo -e "${BLUE}Level 1: Code Style${NC}"
    
    LEVEL_START=$(date +%s)
    
    # Run Ruff on different components (count as 4 tests)
    echo -n "  • Code style checks (4 components)... "
    components_passed=0
    
    # Check each component
    for component in "services:src/services/keyword_extraction*.py src/services/unified_prompt_service.py" \
                     "models:src/models/keyword_extraction.py" \
                     "api:src/api/v1/keyword_extraction.py" \
                     "tests:tests/unit/test_keyword*.py tests/integration/test_api_endpoints.py"; do
        name="${component%%:*}"
        files="${component#*:}"
        if ruff check $files --exclude=legacy,archive >/dev/null 2>&1; then
            ((components_passed++))
        fi
    done
    
    if [ $components_passed -eq 4 ]; then
        echo -e "${GREEN}✓${NC} (4 components)"
        PASSED=$((PASSED + 4))
    else
        echo -e "${RED}✗${NC} ($components_passed/4 passed)"
        FAILED=$((FAILED + (4 - components_passed)))
    fi
    
    check_time 1 1
    echo ""
fi

# ====================
# LEVEL 2: Unit Tests (10-30 seconds)
# ====================
if [ $TEST_LEVEL -ge 2 ] && [ "$SKIP_LOWER_LEVELS" = false ]; then
    echo -e "${BLUE}Level 2: Unit Tests${NC}"
    
    LEVEL_START=$(date +%s)
    
    # Build pytest command (quiet mode for cleaner output)
    PYTEST_CMD="python -m pytest -q --tb=short"
    if [ "$USE_PARALLEL" = true ]; then
        PYTEST_CMD="$PYTEST_CMD -n auto"
    fi
    if [ "$SKIP_COVERAGE" = false ]; then
        # Suppress coverage warnings with better settings
        export COVERAGE_CORE=sysmon
        PYTEST_CMD="$PYTEST_CMD --cov=src --cov-report= --no-cov-on-fail"
    fi
    
    # Run keyword extraction specific unit tests
    run_test "Unit tests - keyword extraction pipeline" \
        "$PYTEST_CMD tests/unit/test_keyword_extraction_pipeline.py 2>/dev/null | grep -v 'CoverageWarning'"
    
    run_test "Unit tests - keyword standardizer" \
        "$PYTEST_CMD tests/unit/test_keyword_standardizer.py 2>/dev/null | grep -v 'CoverageWarning'"
    
    run_test "Unit tests - keyword extraction models" \
        "$PYTEST_CMD tests/unit/test_core_models.py::TestKeywordExtractionData 2>/dev/null | grep -v 'CoverageWarning'"
    
    # Check for language validation tests
    if [ -f "tests/unit/test_language_validation.py" ]; then
        echo -e "${YELLOW}Checking for keyword-specific language validation tests...${NC}"
        # Run silently first to check if any tests exist
        if python -m pytest tests/unit/test_language_validation.py -k 'keyword' --collect-only -q 2>/dev/null | grep -q "test"; then
            run_test "Unit tests - language validation (keyword)" \
                "$PYTEST_CMD tests/unit/test_language_validation.py -k 'keyword' 2>/dev/null | grep -v 'CoverageWarning'"
        else
            echo -e "${YELLOW}⚠️  No keyword-specific tests found in language validation${NC}"
            echo ""
        fi
    fi
    
    check_time 2 30
fi

# ====================
# LEVEL 3: Integration Tests (1-2 minutes)
# ====================
if [ $TEST_LEVEL -ge 3 ] && [ "$SKIP_LOWER_LEVELS" = false ]; then
    echo -e "${BLUE}Level 3: Integration Tests${NC}"
    
    LEVEL_START=$(date +%s)
    
    # Check if API keys are configured
    if [ -z "$AZURE_OPENAI_API_KEY" ] && [ -z "$LLM2_API_KEY" ] && [ -z "$GPT41_MINI_JAPANEAST_API_KEY" ]; then
        echo -e "${RED}❌ ERROR: No API keys found in .env file${NC}"
        echo -e "${YELLOW}Integration tests (Level 3) require real API credentials.${NC}"
        echo -e "${YELLOW}Please set one of:${NC}"
        echo -e "${YELLOW}  - AZURE_OPENAI_API_KEY or LLM2_API_KEY (for Azure OpenAI)${NC}"
        echo -e "${YELLOW}  - GPT41_MINI_JAPANEAST_API_KEY (for GPT-4.1 mini)${NC}"
        ((FAILED++))
        echo ""
        check_time 3 120
        echo ""
        # Skip to next level
        TEST_LEVEL=$((TEST_LEVEL - 1))  # Prevent Level 4 from running if no API keys
    else
        echo -e "${GREEN}✅ Real API credentials found. Running integration tests.${NC}"
        available_apis=""
        [ -n "$AZURE_OPENAI_API_KEY" ] || [ -n "$LLM2_API_KEY" ] && available_apis="${available_apis}Azure-OpenAI "
        [ -n "$GPT41_MINI_JAPANEAST_API_KEY" ] && available_apis="${available_apis}GPT-4.1-mini "
        echo -e "${BLUE}Available APIs: ${available_apis}${NC}"
        echo ""
<<<<<<< HEAD
        
        # Start API server
        echo -n "  • Starting API server... "
        SERVER_STARTED=false
        
=======
        
        # Start API server
        echo -n "  • Starting API server... "
        SERVER_STARTED=false
        
>>>>>>> 4b563ce8
        # Kill any existing process on port 8000
        lsof -ti:8000 | xargs kill -9 2>/dev/null || true
        sleep 1
        
        # Start server with better error handling
        uvicorn src.main:app --port 8000 --log-level error > /tmp/api_server.log 2>&1 &
        API_PID=$!
        
        # Wait for server to start with timeout
        for i in {1..10}; do
            if curl -s http://localhost:8000/health > /dev/null 2>/dev/null; then
                echo -e "${GREEN}✓${NC} (PID: $API_PID)"
                SERVER_STARTED=true
                break
            fi
            sleep 1
        done
<<<<<<< HEAD
        
        if [ "$SERVER_STARTED" = false ]; then
            echo -e "${RED}✗${NC}"
        fi
        
=======
        
        if [ "$SERVER_STARTED" = false ]; then
            echo -e "${RED}✗${NC}"
        fi
        
>>>>>>> 4b563ce8
        if [ "$SERVER_STARTED" = true ]; then
            # Build pytest command for integration tests
            PYTEST_CMD="python -m pytest -v --tb=short"
            if [ "$USE_PARALLEL" = true ]; then
                PYTEST_CMD="$PYTEST_CMD -n auto"
            fi
            
            # Run integration tests with real API
            echo -e "${BLUE}Running integration tests with real API...${NC}"
<<<<<<< HEAD
            
            # Test real API providers
            if [ -f "tests/integration/test_real_api_providers.py" ]; then
                run_test "Integration tests - Real API providers" \
                    "$PYTEST_CMD tests/integration/test_real_api_providers.py -s"
            fi
            
            # Test Azure deployment (includes keyword extraction)
            if [ -f "tests/integration/test_azure_deployment.py" ]; then
                run_test "Integration tests - Azure deployment" \
                    "$PYTEST_CMD tests/integration/test_azure_deployment.py::TestAzureFunctionsIntegration::test_keyword_extraction_endpoint -s"
            fi
            
            # Test LLM switching (includes keyword extraction)
            if [ -f "tests/integration/test_llm_switching_integration.py" ]; then
                run_test "Integration tests - LLM switching" \
                    "$PYTEST_CMD tests/integration/test_llm_switching_integration.py -s"
            fi
            
=======
            
            # Test real API providers
            if [ -f "tests/integration/test_real_api_providers.py" ]; then
                run_test "Integration tests - Real API providers" \
                    "$PYTEST_CMD tests/integration/test_real_api_providers.py -s"
            fi
            
            # Test Azure deployment (includes keyword extraction)
            if [ -f "tests/integration/test_azure_deployment.py" ]; then
                run_test "Integration tests - Azure deployment" \
                    "$PYTEST_CMD tests/integration/test_azure_deployment.py::TestAzureFunctionsIntegration::test_keyword_extraction_endpoint -s"
            fi
            
            # Test LLM switching (includes keyword extraction)
            if [ -f "tests/integration/test_llm_switching_integration.py" ]; then
                run_test "Integration tests - LLM switching" \
                    "$PYTEST_CMD tests/integration/test_llm_switching_integration.py -s"
            fi
            
>>>>>>> 4b563ce8
            # Stop API server
            kill $API_PID 2>/dev/null || true
            echo "  • API server stopped"
        else
            echo -e "${RED}❌ Failed to start API server${NC}"
            echo "Server log:"
            cat /tmp/api_server.log 2>/dev/null || echo "No log available"
            ((FAILED++))
            kill $API_PID 2>/dev/null || true
        fi
        
        check_time 3 120
        echo ""
    fi
fi

# ====================
# LEVEL 4: Azure Functions Local Test (< 3 minutes)
# ====================
if [ $TEST_LEVEL -ge 4 ]; then
    # Show message if skipping lower levels
    if [ "$SKIP_LOWER_LEVELS" = true ]; then
        echo -e "${YELLOW}Skipping Levels 0-3, running only Level 4 Azure Functions test${NC}"
        echo ""
    fi
    
    echo -e "${BLUE}Level 4: Azure Functions Local Test (Pre-deployment)${NC}"
    
    LEVEL_START=$(date +%s)
    
    # Check prerequisites
    echo -n "  • Checking Azure Functions Core Tools... "
    if command -v func &> /dev/null; then
        echo -e "${GREEN}✓${NC}"
    else
        echo -e "${RED}✗${NC}"
        echo -e "    ${RED}Azure Functions Core Tools not installed${NC}"
        echo "    Install with: brew install azure-functions-core-tools@4"
        ((FAILED++))
        check_time 4 180
        echo ""
        # Skip rest of Level 4 if func not installed
        TEST_LEVEL=3
    fi
    
    if [ $TEST_LEVEL -ge 4 ]; then
        # Check for real API credentials
        if [ -z "$AZURE_OPENAI_API_KEY" ] && [ -z "$LLM2_API_KEY" ] && [ -z "$GPT41_MINI_JAPANEAST_API_KEY" ]; then
            echo -e "  ${YELLOW}⚠️  Warning: No real API keys found. Level 4 requires actual API credentials.${NC}"
            echo -e "  ${YELLOW}   Skipping Level 4 tests.${NC}"
            echo ""
        else
            echo -e "  ${GREEN}✓ API credentials available${NC}"
            
            # Create test evidence directory if not exists
            EVIDENCE_DIR="temp/tests/evidence"
            mkdir -p "$EVIDENCE_DIR"
            TEST_TIMESTAMP=$(date +%Y%m%d_%H%M%S)
            EVIDENCE_FILE="$EVIDENCE_DIR/level4_${TEST_TIMESTAMP}.json"
            echo "  📁 Test evidence will be saved to: $EVIDENCE_FILE"
            
            # Check if local.settings.json exists
            if [ ! -f "local.settings.json" ]; then
                echo -e "${YELLOW}⚠️  local.settings.json not found${NC}"
                echo "    Creating from .env file..."
                
                # Create local.settings.json from .env
                cat > local.settings.json << 'EOF'
{
  "IsEncrypted": false,
  "Values": {
    "AzureWebJobsStorage": "",
    "FUNCTIONS_WORKER_RUNTIME": "python",
    "PYTHON_ISOLATE_WORKER_DEPENDENCIES": "1",
    "AzureWebJobsFeatureFlags": "EnableWorkerIndexing"
  },
  "Host": {
    "LocalHttpPort": 7071,
    "CORS": "*",
    "CORSCredentials": false
  }
<<<<<<< HEAD
}
EOF
                
                # Add environment variables from .env to local.settings.json
                if [ -f .env ]; then
                    # Use Python to merge .env into local.settings.json
                    python3 -c "
import json
import os
from pathlib import Path

# Load .env file
env_vars = {}
if Path('.env').exists():
    with open('.env', 'r') as f:
        for line in f:
            line = line.strip()
            if line and not line.startswith('#') and '=' in line:
                key, value = line.split('=', 1)
                env_vars[key.strip()] = value.strip().strip('\"')

# Load local.settings.json
with open('local.settings.json', 'r') as f:
    settings = json.load(f)

# Add env vars to settings
settings['Values'].update(env_vars)

# Write back
with open('local.settings.json', 'w') as f:
    json.dump(settings, f, indent=2)
"
                fi
            fi
            
            # Start Azure Functions locally
            echo -n "  • Starting Azure Functions locally... "
            
            # Kill any existing Functions process
            pkill -f "func start" 2>/dev/null || true
            lsof -ti:7071 | xargs kill -9 2>/dev/null || true
            sleep 1
            
            # Start Functions with Python runtime specified
            func start --port 7071 --python > /tmp/azure_functions.log 2>&1 &
            FUNC_PID=$!
            
            # Wait for Functions to start
            FUNC_STARTED=false
            for i in {1..20}; do
                # Check if Functions HTTP endpoint is responding
                if curl -s http://localhost:7071/ > /dev/null 2>/dev/null || \
                   curl -s http://localhost:7071/api/v1/health > /dev/null 2>/dev/null; then
                    echo -e "${GREEN}✓${NC} (PID: $FUNC_PID)"
                    FUNC_STARTED=true
                    break
                fi
                sleep 1
            done
            
            if [ "$FUNC_STARTED" = false ]; then
                echo -e "${RED}✗${NC}"
                echo "    Functions log:"
                tail -20 /tmp/azure_functions.log
                ((FAILED++))
            fi
            
            if [ "$FUNC_STARTED" = true ]; then
                # Run real API tests against local Functions
                echo "  • Testing with real Azure OpenAI API:"
                
                # Test keyword extraction
                echo -n "    - Keyword extraction endpoint... "
                
                # Prepare test input
                TEST_INPUT='{
                    "job_description": "We are looking for a Senior Python Developer with experience in FastAPI, Azure cloud services, and machine learning.",
                    "language": "en",
                    "max_keywords": 10
                }'
                
                # Record start time
                TEST_START_TIME=$(date -u +%Y-%m-%dT%H:%M:%SZ)
                
                # Make API call
                response=$(curl -s -w "\n%{http_code}" -X POST \
                    "http://localhost:7071/api/v1/extract-jd-keywords" \
                    -H "Content-Type: application/json" \
                    -d "$TEST_INPUT" 2>/dev/null || echo "CURL_ERROR")
                
                if [[ "$response" == *"CURL_ERROR"* ]]; then
                    echo -e "${RED}✗ (connection failed)${NC}"
                    
                    # Create combined evidence file for failure
                    cat > "$EVIDENCE_FILE" << EOF
{
  "metadata": {
    "test_name": "keyword_extraction",
    "endpoint": "/api/v1/extract-jd-keywords",
    "timestamp": "$TEST_START_TIME",
    "http_status": "connection_failed",
    "test_result": "FAILED",
    "failure_reason": "Connection failed"
  },
  "input": $(echo "$TEST_INPUT" | jq '.' 2>/dev/null || echo "$TEST_INPUT"),
  "output": null
}
EOF
=======
}
EOF
                
                # Add environment variables from .env to local.settings.json
                if [ -f .env ]; then
                    # Use Python to merge .env into local.settings.json
                    python3 -c "
import json
import os
from pathlib import Path

# Load .env file
env_vars = {}
if Path('.env').exists():
    with open('.env', 'r') as f:
        for line in f:
            line = line.strip()
            if line and not line.startswith('#') and '=' in line:
                key, value = line.split('=', 1)
                env_vars[key.strip()] = value.strip().strip('\"')

# Load local.settings.json
with open('local.settings.json', 'r') as f:
    settings = json.load(f)

# Add env vars to settings
settings['Values'].update(env_vars)

# Write back
with open('local.settings.json', 'w') as f:
    json.dump(settings, f, indent=2)
"
                fi
            fi
            
            # Start Azure Functions locally
            echo -n "  • Starting Azure Functions locally... "
            
            # Kill any existing Functions process
            pkill -f "func start" 2>/dev/null || true
            lsof -ti:7071 | xargs kill -9 2>/dev/null || true
            sleep 1
            
            # Start Functions with Python runtime specified
            func start --port 7071 --python > /tmp/azure_functions.log 2>&1 &
            FUNC_PID=$!
            
            # Wait for Functions to start
            FUNC_STARTED=false
            for i in {1..20}; do
                # Check if Functions HTTP endpoint is responding
                if curl -s http://localhost:7071/ > /dev/null 2>/dev/null || \
                   curl -s http://localhost:7071/api/v1/health > /dev/null 2>/dev/null; then
                    echo -e "${GREEN}✓${NC} (PID: $FUNC_PID)"
                    FUNC_STARTED=true
                    break
                fi
                sleep 1
            done
            
            if [ "$FUNC_STARTED" = false ]; then
                echo -e "${RED}✗${NC}"
                echo "    Functions log:"
                tail -20 /tmp/azure_functions.log
                ((FAILED++))
            fi
            
            if [ "$FUNC_STARTED" = true ]; then
                # Run real API tests against local Functions
                echo "  • Testing with real Azure OpenAI API:"
                
                # Test keyword extraction
                echo -n "    - Keyword extraction endpoint... "
                
                # Prepare test input
                TEST_INPUT='{
                    "job_description": "We are looking for a Senior Python Developer with experience in FastAPI, Azure cloud services, and machine learning.",
                    "language": "en",
                    "max_keywords": 10
                }'
                
                # Record start time
                TEST_START_TIME=$(date -u +%Y-%m-%dT%H:%M:%SZ)
                
                # Make API call
                response=$(curl -s -w "\n%{http_code}" -X POST \
                    "http://localhost:7071/api/v1/extract-jd-keywords" \
                    -H "Content-Type: application/json" \
                    -d "$TEST_INPUT" 2>/dev/null || echo "CURL_ERROR")
                
                if [[ "$response" == *"CURL_ERROR"* ]]; then
                    echo -e "${RED}✗ (connection failed)${NC}"
                    
                    # Create combined evidence file for failure
                    cat > "$EVIDENCE_FILE" << EOF
{
  "metadata": {
    "test_name": "keyword_extraction",
    "endpoint": "/api/v1/extract-jd-keywords",
    "timestamp": "$TEST_START_TIME",
    "http_status": "connection_failed",
    "test_result": "FAILED",
    "failure_reason": "Connection failed"
  },
  "input": $(echo "$TEST_INPUT" | jq '.' 2>/dev/null || echo "$TEST_INPUT"),
  "output": null
}
EOF
>>>>>>> 4b563ce8
                    ((FAILED++))
                else
                    status_code=$(echo "$response" | tail -n 1)
                    body=$(echo "$response" | sed '$d')
                    
                    if [ "$status_code" = "200" ]; then
                        # Check if response has expected structure
                        if echo "$body" | grep -q '"success":true' && echo "$body" | grep -q '"keywords":\['; then
                            keyword_count=$(echo "$body" | grep -o '"keywords":\[[^]]*\]' | grep -o '"[^"]*"' | grep -v "keywords" | wc -l)
                            echo -e "${GREEN}✓${NC} ($keyword_count keywords extracted)"
                            
                            # Create combined evidence file for success
                            cat > "$EVIDENCE_FILE" << EOF
{
  "metadata": {
    "test_name": "keyword_extraction",
    "endpoint": "/api/v1/extract-jd-keywords",
    "timestamp": "$TEST_START_TIME",
    "http_status": "$status_code",
    "test_result": "PASSED",
    "keyword_count": $keyword_count
  },
  "input": $(echo "$TEST_INPUT" | jq '.' 2>/dev/null || echo "$TEST_INPUT"),
  "output": $(echo "$body" | jq '.' 2>/dev/null || echo "$body")
}
EOF
                            ((PASSED++))
                        else
                            echo -e "${RED}✗ (invalid response structure)${NC}"
                            
                            # Create combined evidence file for invalid response
                            cat > "$EVIDENCE_FILE" << EOF
{
  "metadata": {
    "test_name": "keyword_extraction",
    "endpoint": "/api/v1/extract-jd-keywords",
    "timestamp": "$TEST_START_TIME",
    "http_status": "$status_code",
    "test_result": "FAILED",
    "failure_reason": "Invalid response structure"
  },
  "input": $(echo "$TEST_INPUT" | jq '.' 2>/dev/null || echo "$TEST_INPUT"),
  "output": $(echo "$body" | jq '.' 2>/dev/null || echo "$body")
}
EOF
                            ((FAILED++))
                        fi
                    else
                        echo -e "${RED}✗ (HTTP $status_code)${NC}"
                        
                        # Create combined evidence file for HTTP error
                        cat > "$EVIDENCE_FILE" << EOF
{
  "metadata": {
    "test_name": "keyword_extraction",
    "endpoint": "/api/v1/extract-jd-keywords",
    "timestamp": "$TEST_START_TIME",
    "http_status": "$status_code",
    "test_result": "FAILED",
    "failure_reason": "HTTP error"
  },
  "input": $(echo "$TEST_INPUT" | jq '.' 2>/dev/null || echo "$TEST_INPUT"),
  "output": $(echo "$body" | jq '.' 2>/dev/null || echo "$body")
}
EOF
                        ((FAILED++))
                    fi
                fi
                
                # Add more endpoint tests here as needed
                
                # Stop Functions
                kill $FUNC_PID 2>/dev/null || true
                echo "  • Azure Functions stopped"
                
                # Show evidence file location
                echo ""
                echo "  📊 Test Evidence: $EVIDENCE_FILE"
            fi
        fi
    fi
    
    check_time 4 180
    echo ""
fi

# ====================
# SUMMARY
# ====================
echo ""
echo -e "${BLUE}Summary${NC}"
echo "Total Time: $(($(date +%s) - START_TIME)) seconds"
echo -e "${GREEN}Passed: $PASSED${NC}"
echo -e "${RED}Failed: $FAILED${NC}"

if [ $FAILED -eq 0 ]; then
    echo ""
    echo -e "${GREEN}✅ All tests passed! Ready to commit.${NC}"
    echo ""
    echo "According to CLAUDE.md, you should now:"
    echo "1. Review the test results"
    echo "2. Get explicit approval before committing"
    echo "3. Use conventional commit message format"
    exit 0
else
    echo ""
    echo -e "${RED}❌ Some tests failed. Please fix before committing.${NC}"
    echo ""
    echo "Tips:"
    echo "- Run 'ruff check --fix' to auto-fix style issues"
    echo "- Check test output above for specific failures"
    echo "- Ensure all YAML files are valid"
    exit 1
fi<|MERGE_RESOLUTION|>--- conflicted
+++ resolved
@@ -101,9 +101,6 @@
 # Load environment variables
 if [ -f ".env" ]; then
     echo "📄 Loading environment from .env"
-<<<<<<< HEAD
-    export $(grep -v '^#' .env | xargs)
-=======
     # Safer method to load .env file
     while IFS='=' read -r key value; do
         # Skip comments and empty lines
@@ -117,7 +114,6 @@
             fi
         fi
     done < .env
->>>>>>> 4b563ce8
     echo ""
 fi
 
@@ -278,19 +274,11 @@
         [ -n "$GPT41_MINI_JAPANEAST_API_KEY" ] && available_apis="${available_apis}GPT-4.1-mini "
         echo -e "${BLUE}Available APIs: ${available_apis}${NC}"
         echo ""
-<<<<<<< HEAD
         
         # Start API server
         echo -n "  • Starting API server... "
         SERVER_STARTED=false
         
-=======
-        
-        # Start API server
-        echo -n "  • Starting API server... "
-        SERVER_STARTED=false
-        
->>>>>>> 4b563ce8
         # Kill any existing process on port 8000
         lsof -ti:8000 | xargs kill -9 2>/dev/null || true
         sleep 1
@@ -308,19 +296,11 @@
             fi
             sleep 1
         done
-<<<<<<< HEAD
         
         if [ "$SERVER_STARTED" = false ]; then
             echo -e "${RED}✗${NC}"
         fi
         
-=======
-        
-        if [ "$SERVER_STARTED" = false ]; then
-            echo -e "${RED}✗${NC}"
-        fi
-        
->>>>>>> 4b563ce8
         if [ "$SERVER_STARTED" = true ]; then
             # Build pytest command for integration tests
             PYTEST_CMD="python -m pytest -v --tb=short"
@@ -330,7 +310,6 @@
             
             # Run integration tests with real API
             echo -e "${BLUE}Running integration tests with real API...${NC}"
-<<<<<<< HEAD
             
             # Test real API providers
             if [ -f "tests/integration/test_real_api_providers.py" ]; then
@@ -350,27 +329,6 @@
                     "$PYTEST_CMD tests/integration/test_llm_switching_integration.py -s"
             fi
             
-=======
-            
-            # Test real API providers
-            if [ -f "tests/integration/test_real_api_providers.py" ]; then
-                run_test "Integration tests - Real API providers" \
-                    "$PYTEST_CMD tests/integration/test_real_api_providers.py -s"
-            fi
-            
-            # Test Azure deployment (includes keyword extraction)
-            if [ -f "tests/integration/test_azure_deployment.py" ]; then
-                run_test "Integration tests - Azure deployment" \
-                    "$PYTEST_CMD tests/integration/test_azure_deployment.py::TestAzureFunctionsIntegration::test_keyword_extraction_endpoint -s"
-            fi
-            
-            # Test LLM switching (includes keyword extraction)
-            if [ -f "tests/integration/test_llm_switching_integration.py" ]; then
-                run_test "Integration tests - LLM switching" \
-                    "$PYTEST_CMD tests/integration/test_llm_switching_integration.py -s"
-            fi
-            
->>>>>>> 4b563ce8
             # Stop API server
             kill $API_PID 2>/dev/null || true
             echo "  • API server stopped"
@@ -452,7 +410,6 @@
     "CORS": "*",
     "CORSCredentials": false
   }
-<<<<<<< HEAD
 }
 EOF
                 
@@ -561,116 +518,6 @@
   "output": null
 }
 EOF
-=======
-}
-EOF
-                
-                # Add environment variables from .env to local.settings.json
-                if [ -f .env ]; then
-                    # Use Python to merge .env into local.settings.json
-                    python3 -c "
-import json
-import os
-from pathlib import Path
-
-# Load .env file
-env_vars = {}
-if Path('.env').exists():
-    with open('.env', 'r') as f:
-        for line in f:
-            line = line.strip()
-            if line and not line.startswith('#') and '=' in line:
-                key, value = line.split('=', 1)
-                env_vars[key.strip()] = value.strip().strip('\"')
-
-# Load local.settings.json
-with open('local.settings.json', 'r') as f:
-    settings = json.load(f)
-
-# Add env vars to settings
-settings['Values'].update(env_vars)
-
-# Write back
-with open('local.settings.json', 'w') as f:
-    json.dump(settings, f, indent=2)
-"
-                fi
-            fi
-            
-            # Start Azure Functions locally
-            echo -n "  • Starting Azure Functions locally... "
-            
-            # Kill any existing Functions process
-            pkill -f "func start" 2>/dev/null || true
-            lsof -ti:7071 | xargs kill -9 2>/dev/null || true
-            sleep 1
-            
-            # Start Functions with Python runtime specified
-            func start --port 7071 --python > /tmp/azure_functions.log 2>&1 &
-            FUNC_PID=$!
-            
-            # Wait for Functions to start
-            FUNC_STARTED=false
-            for i in {1..20}; do
-                # Check if Functions HTTP endpoint is responding
-                if curl -s http://localhost:7071/ > /dev/null 2>/dev/null || \
-                   curl -s http://localhost:7071/api/v1/health > /dev/null 2>/dev/null; then
-                    echo -e "${GREEN}✓${NC} (PID: $FUNC_PID)"
-                    FUNC_STARTED=true
-                    break
-                fi
-                sleep 1
-            done
-            
-            if [ "$FUNC_STARTED" = false ]; then
-                echo -e "${RED}✗${NC}"
-                echo "    Functions log:"
-                tail -20 /tmp/azure_functions.log
-                ((FAILED++))
-            fi
-            
-            if [ "$FUNC_STARTED" = true ]; then
-                # Run real API tests against local Functions
-                echo "  • Testing with real Azure OpenAI API:"
-                
-                # Test keyword extraction
-                echo -n "    - Keyword extraction endpoint... "
-                
-                # Prepare test input
-                TEST_INPUT='{
-                    "job_description": "We are looking for a Senior Python Developer with experience in FastAPI, Azure cloud services, and machine learning.",
-                    "language": "en",
-                    "max_keywords": 10
-                }'
-                
-                # Record start time
-                TEST_START_TIME=$(date -u +%Y-%m-%dT%H:%M:%SZ)
-                
-                # Make API call
-                response=$(curl -s -w "\n%{http_code}" -X POST \
-                    "http://localhost:7071/api/v1/extract-jd-keywords" \
-                    -H "Content-Type: application/json" \
-                    -d "$TEST_INPUT" 2>/dev/null || echo "CURL_ERROR")
-                
-                if [[ "$response" == *"CURL_ERROR"* ]]; then
-                    echo -e "${RED}✗ (connection failed)${NC}"
-                    
-                    # Create combined evidence file for failure
-                    cat > "$EVIDENCE_FILE" << EOF
-{
-  "metadata": {
-    "test_name": "keyword_extraction",
-    "endpoint": "/api/v1/extract-jd-keywords",
-    "timestamp": "$TEST_START_TIME",
-    "http_status": "connection_failed",
-    "test_result": "FAILED",
-    "failure_reason": "Connection failed"
-  },
-  "input": $(echo "$TEST_INPUT" | jq '.' 2>/dev/null || echo "$TEST_INPUT"),
-  "output": null
-}
-EOF
->>>>>>> 4b563ce8
                     ((FAILED++))
                 else
                     status_code=$(echo "$response" | tail -n 1)
